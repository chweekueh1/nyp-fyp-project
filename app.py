--- conflicted
+++ resolved
@@ -26,14 +26,9 @@
 load_dotenv()
 client = OpenAI(api_key=os.getenv("OPENAI_API_KEY"))
 
-<<<<<<< HEAD
-CHAT_DATA_PATH = os.getenv('.\\data\\modelling\\data\\')
-DATABASE_PATH = os.getenv("DATABASE_PATH", ".\\data\\vector_store\\chroma_db")
-=======
 UPLOAD_FOLDER = 'uploads'
 CHAT_DATA_PATH = os.getenv('CHAT_DATA_PATH')
 DATABASE_PATH = os.getenv("DATABASE_PATH", "./chroma_db")
->>>>>>> c16ee1b0
 EMBEDDING_MODEL = os.getenv("EMBEDDING_MODEL", "text-embedding-3-small")
 CHAT_SESSIONS_PATH = os.getenv('CHAT_SESSIONS_PATH')
 
@@ -58,7 +53,6 @@
 
 logging.info("Flask application initialized. Upload folder set up at %s", CHAT_DATA_PATH)
 
-<<<<<<< HEAD
 # Create conversations directory if it doesn't exist
 if not os.path.exists(CHAT_SESSIONS_PATH):
     os.makedirs(CHAT_SESSIONS_PATH, exist_ok=True)
@@ -69,15 +63,6 @@
     """Get the path to a user's conversation history file"""
     new_var = CHAT_SESSIONS_PATH
     return os.path.join(new_var, f"{username}_history.json")
-=======
-SESSION_HISTORY_DIR = "chat_sessions"
-if not os.path.exists(SESSION_HISTORY_DIR):
-    os.makedirs(SESSION_HISTORY_DIR)
-
-# Helper function that retrieves the path to a chat-specific history file
-def get_chat_history_file(chat_id):
-    return os.path.join(SESSION_HISTORY_DIR, f"chat_{chat_id}.json")
->>>>>>> c16ee1b0
 
 def save_message(chat_id, message):
     history_file = get_chat_history_file(chat_id)
@@ -276,15 +261,11 @@
             return jsonify({'error': 'No question provided'}), 400
 
         sanitized_question = sanitize_input(question)
-<<<<<<< HEAD
         logging.info("Sanitized question: %s", sanitized_question)
 
         # Get answer from model with conversation history
         response = get_convo_hist_answer(sanitized_question) 
         logging.info("Question answered: %s", sanitized_question)
-=======
-        logging.info(f"Received question from {username}: {sanitized_question[:50]}...")
-        current_time = datetime.now().strftime("%H:%M")
         
         try:
             if 'get_convo_hist_answer' in globals():
@@ -296,7 +277,6 @@
         except Exception as e:
             logging.error(f"Error generating answer: {str(e)}")
             answer = "I'm having trouble processing your question. Please try again later."
->>>>>>> c16ee1b0
         
         user_message = {
             "role": "user", 
